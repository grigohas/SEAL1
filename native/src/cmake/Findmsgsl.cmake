# Copyright (c) Microsoft Corporation. All rights reserved.
# Licensed under the MIT license.

# Simple attempt to locate Microsoft GSL
find_path(MSGSL_INCLUDE_DIR
    NAMES gsl/gsl gsl/span gsl/multi_span
<<<<<<< HEAD
    HINTS ${CMAKE_INCLUDE_PATH} ${CURRENT_MSGSL_INCLUDE_DIR})
=======
    HINTS ${MSGSL_ROOT} ${CMAKE_INCLUDE_PATH})
>>>>>>> 404663c8

find_package(PackageHandleStandardArgs)
find_package_handle_standard_args(msgsl
    REQUIRED_VARS MSGSL_INCLUDE_DIR)

if(msgsl_FOUND AND NOT TARGET msgsl::msgsl)
    # Now check for individual classes
    include(CMakePushCheckState)
    cmake_push_check_state(RESET)
    set(CMAKE_REQUIRED_INCLUDES ${MSGSL_INCLUDE_DIR})
    set(CMAKE_EXTRA_INCLUDE_FILES gsl/gsl)
    set(CMAKE_REQUIRED_FLAGS "${CMAKE_REQUIRED_FLAGS} -O0 -std=c++14")
    set(CMAKE_REQUIRED_QUIET TRUE)

    include(CheckTypeSize)

    # Detect gsl::span
    check_type_size("gsl::span<std::uint64_t>" msgsl_SPAN LANGUAGE CXX)

    # Detect gsl::multi_span
    check_type_size("gsl::multi_span<std::uint64_t, 1, gsl::dynamic_range>" msgsl_MULTISPAN LANGUAGE CXX)

    cmake_pop_check_state()

    # Create interface target for msgsl
    add_library(msgsl::msgsl IMPORTED INTERFACE)
    set_target_properties(msgsl::msgsl PROPERTIES
        INTERFACE_INCLUDE_DIRECTORIES ${MSGSL_INCLUDE_DIR})
endif()<|MERGE_RESOLUTION|>--- conflicted
+++ resolved
@@ -4,11 +4,7 @@
 # Simple attempt to locate Microsoft GSL
 find_path(MSGSL_INCLUDE_DIR
     NAMES gsl/gsl gsl/span gsl/multi_span
-<<<<<<< HEAD
-    HINTS ${CMAKE_INCLUDE_PATH} ${CURRENT_MSGSL_INCLUDE_DIR})
-=======
     HINTS ${MSGSL_ROOT} ${CMAKE_INCLUDE_PATH})
->>>>>>> 404663c8
 
 find_package(PackageHandleStandardArgs)
 find_package_handle_standard_args(msgsl
