// Copyright (c) Microsoft Corporation. All rights reserved.
// Licensed under the MIT license.

#include "seal/evaluator.h"
#include "seal/util/common.h"
#include "seal/util/galois.h"
#include "seal/util/numth.h"
#include "seal/util/polyarithsmallmod.h"
#include "seal/util/polycore.h"
#include "seal/util/scalingvariant.h"
#include "seal/util/uintarith.h"
#include <algorithm>
#include <cmath>
#include <functional>
#include <limits>

using namespace std;
using namespace seal::util;

namespace seal
{
    namespace
    {
        template <typename T, typename S>
        SEAL_NODISCARD inline bool are_same_scale(const T &value1, const S &value2) noexcept
        {
            return util::are_close<double>(value1.scale(), value2.scale());
        }

        SEAL_NODISCARD inline bool is_scale_within_bounds(
            double scale, const SEALContext::ContextData &context_data) noexcept
        {
            int scale_bit_count_bound = 0;
            switch (context_data.parms().scheme())
            {
            case scheme_type::BFV:
                scale_bit_count_bound = context_data.parms().plain_modulus().bit_count();
                break;
            case scheme_type::CKKS:
                scale_bit_count_bound = context_data.total_coeff_modulus_bit_count();
                break;
            default:
                // Unsupported scheme; check will fail
                scale_bit_count_bound = -1;
            };

            return !(scale <= 0 || (static_cast<int>(log2(scale)) >= scale_bit_count_bound));
        }
    } // namespace

    Evaluator::Evaluator(const SEALContext &context) : context_(context)
    {
        // Verify parameters
        if (!context_.parameters_set())
        {
            throw invalid_argument("encryption parameters are not set correctly");
        }

        // Calculate map from Zmstar to generator representation
        populate_Zmstar_to_generator();
    }

    void Evaluator::populate_Zmstar_to_generator()
    {
        uint64_t n = static_cast<uint64_t>(context_.first_context_data()->parms().poly_modulus_degree());
        uint64_t m = n << 1;

        for (uint64_t i = 0; i < n / 2; i++)
        {
            uint64_t galois_elt = exponentiate_uint(3, i) & (m - 1);
            pair<uint64_t, uint64_t> temp_pair1{ i, 0 };
            Zmstar_to_generator_.emplace(galois_elt, temp_pair1);
            galois_elt = (exponentiate_uint(3, i) * (m - 1)) & (m - 1);
            pair<uint64_t, uint64_t> temp_pair2{ i, 1 };
            Zmstar_to_generator_.emplace(galois_elt, temp_pair2);
        }
    }

    void Evaluator::negate_inplace(Ciphertext &encrypted)
    {
        // Verify parameters.
        if (!is_metadata_valid_for(encrypted, context_) || !is_buffer_valid(encrypted))
        {
            throw invalid_argument("encrypted is not valid for encryption parameters");
        }

        // Extract encryption parameters.
        auto &context_data = *context_.get_context_data(encrypted.parms_id());
        auto &parms = context_data.parms();
        auto &coeff_modulus = parms.coeff_modulus();
        size_t encrypted_size = encrypted.size();

        // Negate each poly in the array
        negate_poly_coeffmod(encrypted, encrypted_size, coeff_modulus, encrypted);
#ifdef SEAL_THROW_ON_TRANSPARENT_CIPHERTEXT
        // Transparent ciphertext output is not allowed.
        if (encrypted.is_transparent())
        {
            throw logic_error("result ciphertext is transparent");
        }
#endif
    }

    void Evaluator::add_inplace(Ciphertext &encrypted1, const Ciphertext &encrypted2)
    {
        // Verify parameters.
        if (!is_metadata_valid_for(encrypted1, context_) || !is_buffer_valid(encrypted1))
        {
            throw invalid_argument("encrypted1 is not valid for encryption parameters");
        }
        if (!is_metadata_valid_for(encrypted2, context_) || !is_buffer_valid(encrypted2))
        {
            throw invalid_argument("encrypted2 is not valid for encryption parameters");
        }
        if (encrypted1.parms_id() != encrypted2.parms_id())
        {
            throw invalid_argument("encrypted1 and encrypted2 parameter mismatch");
        }
        if (encrypted1.is_ntt_form() != encrypted2.is_ntt_form())
        {
            throw invalid_argument("NTT form mismatch");
        }
        if (!are_same_scale(encrypted1, encrypted2))
        {
            throw invalid_argument("scale mismatch");
        }

        // Extract encryption parameters.
        auto &context_data = *context_.get_context_data(encrypted1.parms_id());
        auto &parms = context_data.parms();
        auto &coeff_modulus = parms.coeff_modulus();
        size_t coeff_count = parms.poly_modulus_degree();
        size_t coeff_modulus_size = coeff_modulus.size();
        size_t encrypted1_size = encrypted1.size();
        size_t encrypted2_size = encrypted2.size();
        size_t max_count = max(encrypted1_size, encrypted2_size);
        size_t min_count = min(encrypted1_size, encrypted2_size);

        // Size check
        if (!product_fits_in(max_count, coeff_count))
        {
            throw logic_error("invalid parameters");
        }

        // Prepare destination
        encrypted1.resize(context_, context_data.parms_id(), max_count);

        // Add ciphertexts
        add_poly_coeffmod(encrypted1, encrypted2, min_count, coeff_modulus, encrypted1);

        // Copy the remainding polys of the array with larger count into encrypted1
        if (encrypted1_size < encrypted2_size)
        {
            set_poly_array(
                encrypted2.data(min_count), encrypted2_size - encrypted1_size, coeff_count, coeff_modulus_size,
                encrypted1.data(encrypted1_size));
        }
#ifdef SEAL_THROW_ON_TRANSPARENT_CIPHERTEXT
        // Transparent ciphertext output is not allowed.
        if (encrypted1.is_transparent())
        {
            throw logic_error("result ciphertext is transparent");
        }
#endif
    }

    void Evaluator::add_many(const vector<Ciphertext> &encrypteds, Ciphertext &destination)
    {
        if (encrypteds.empty())
        {
            throw invalid_argument("encrypteds cannot be empty");
        }
        for (size_t i = 0; i < encrypteds.size(); i++)
        {
            if (&encrypteds[i] == &destination)
            {
                throw invalid_argument("encrypteds must be different from destination");
            }
        }

        destination = encrypteds[0];
        for (size_t i = 1; i < encrypteds.size(); i++)
        {
            add_inplace(destination, encrypteds[i]);
        }
    }

    void Evaluator::sub_inplace(Ciphertext &encrypted1, const Ciphertext &encrypted2)
    {
        // Verify parameters.
        if (!is_metadata_valid_for(encrypted1, context_) || !is_buffer_valid(encrypted1))
        {
            throw invalid_argument("encrypted1 is not valid for encryption parameters");
        }
        if (!is_metadata_valid_for(encrypted2, context_) || !is_buffer_valid(encrypted2))
        {
            throw invalid_argument("encrypted2 is not valid for encryption parameters");
        }
        if (encrypted1.parms_id() != encrypted2.parms_id())
        {
            throw invalid_argument("encrypted1 and encrypted2 parameter mismatch");
        }
        if (encrypted1.is_ntt_form() != encrypted2.is_ntt_form())
        {
            throw invalid_argument("NTT form mismatch");
        }
        if (!are_same_scale(encrypted1, encrypted2))
        {
            throw invalid_argument("scale mismatch");
        }

        // Extract encryption parameters.
        auto &context_data = *context_.get_context_data(encrypted1.parms_id());
        auto &parms = context_data.parms();
        auto &coeff_modulus = parms.coeff_modulus();
        size_t coeff_count = parms.poly_modulus_degree();
        size_t encrypted1_size = encrypted1.size();
        size_t encrypted2_size = encrypted2.size();
        size_t max_count = max(encrypted1_size, encrypted2_size);
        size_t min_count = min(encrypted1_size, encrypted2_size);

        // Size check
        if (!product_fits_in(max_count, coeff_count))
        {
            throw logic_error("invalid parameters");
        }

        // Prepare destination
        encrypted1.resize(context_, context_data.parms_id(), max_count);

        // Subtract polynomials
        sub_poly_coeffmod(encrypted1, encrypted2, min_count, coeff_modulus, encrypted1);

        // If encrypted2 has larger count, negate remaining entries
        if (encrypted1_size < encrypted2_size)
        {
            negate_poly_coeffmod(
                iter(encrypted2) + min_count, encrypted2_size - min_count, coeff_modulus, iter(encrypted1) + min_count);
        }
#ifdef SEAL_THROW_ON_TRANSPARENT_CIPHERTEXT
        // Transparent ciphertext output is not allowed.
        if (encrypted1.is_transparent())
        {
            throw logic_error("result ciphertext is transparent");
        }
#endif
    }

    void Evaluator::multiply_inplace(Ciphertext &encrypted1, const Ciphertext &encrypted2, MemoryPoolHandle pool)
    {
        // Verify parameters.
        if (!is_metadata_valid_for(encrypted1, context_) || !is_buffer_valid(encrypted1))
        {
            throw invalid_argument("encrypted1 is not valid for encryption parameters");
        }
        if (!is_metadata_valid_for(encrypted2, context_) || !is_buffer_valid(encrypted2))
        {
            throw invalid_argument("encrypted2 is not valid for encryption parameters");
        }
        if (encrypted1.parms_id() != encrypted2.parms_id())
        {
            throw invalid_argument("encrypted1 and encrypted2 parameter mismatch");
        }

        auto context_data_ptr = context_.first_context_data();
        switch (context_data_ptr->parms().scheme())
        {
        case scheme_type::BFV:
            bfv_multiply(encrypted1, encrypted2, pool);
            break;

        case scheme_type::CKKS:
            ckks_multiply(encrypted1, encrypted2, pool);
            break;

        default:
            throw invalid_argument("unsupported scheme");
        }
#ifdef SEAL_THROW_ON_TRANSPARENT_CIPHERTEXT
        // Transparent ciphertext output is not allowed.
        if (encrypted1.is_transparent())
        {
            throw logic_error("result ciphertext is transparent");
        }
#endif
    }

    void Evaluator::bfv_multiply(Ciphertext &encrypted1, const Ciphertext &encrypted2, MemoryPoolHandle pool)
    {
        if (encrypted1.is_ntt_form() || encrypted2.is_ntt_form())
        {
            throw invalid_argument("encrypted1 or encrypted2 cannot be in NTT form");
        }

        // Extract encryption parameters.
        auto &context_data = *context_.get_context_data(encrypted1.parms_id());
        auto &parms = context_data.parms();
        size_t coeff_count = parms.poly_modulus_degree();
        size_t base_q_size = parms.coeff_modulus().size();
        size_t encrypted1_size = encrypted1.size();
        size_t encrypted2_size = encrypted2.size();
        uint64_t plain_modulus = parms.plain_modulus().value();

        double new_scale = encrypted1.scale() * encrypted2.scale();

        // Check that scale is positive and not too large
        if (new_scale <= 0 || (static_cast<int>(log2(new_scale)) >= parms.plain_modulus().bit_count()))
        {
            throw invalid_argument("scale out of bounds");
        }

        auto rns_tool = context_data.rns_tool();
        size_t base_Bsk_size = rns_tool->base_Bsk()->size();
        size_t base_Bsk_m_tilde_size = rns_tool->base_Bsk_m_tilde()->size();

        // Determine destination.size()
        size_t dest_size = sub_safe(add_safe(encrypted1_size, encrypted2_size), size_t(1));

        // Size check
        if (!product_fits_in(dest_size, coeff_count, base_Bsk_m_tilde_size))
        {
            throw logic_error("invalid parameters");
        }

        // Set up iterators for bases
        auto base_q = iter(parms.coeff_modulus());
        auto base_Bsk = iter(rns_tool->base_Bsk()->base());

        // Set up iterators for NTT tables
        auto base_q_ntt_tables = iter(context_data.small_ntt_tables());
        auto base_Bsk_ntt_tables = iter(rns_tool->base_Bsk_ntt_tables());

        // Microsoft SEAL uses BEHZ-style RNS multiplication. This process is somewhat complex and consists of the
        // following steps:
        //
        // (1) Lift encrypted1 and encrypted2 (initially in base q) to an extended base q U Bsk U {m_tilde}
        // (2) Remove extra multiples of q from the results with Montgomery reduction, switching base to q U Bsk
        // (3) Transform the data to NTT form
        // (4) Compute the ciphertext polynomial product using dyadic multiplication
        // (5) Transform the data back from NTT form
        // (6) Multiply the result by t (plain_modulus)
        // (7) Scale the result by q using a divide-and-floor algorithm, switching base to Bsk
        // (8) Use Shenoy-Kumaresan method to convert the result to base q

        // Resize encrypted1 to destination size
        encrypted1.resize(context_, context_data.parms_id(), dest_size);

        // This lambda function takes as input an IterTuple with three components:
        //
        // 1. (Const)RNSIter to read an input polynomial from
        // 2. RNSIter for the output in base q
        // 3. RNSIter for the output in base Bsk
        //
        // It performs steps (1)-(3) of the BEHZ multiplication (see above) on the given input polynomial (given as an
        // RNSIter or ConstRNSIter) and writes the results in base q and base Bsk to the given output
        // iterators.
        auto behz_extend_base_convert_to_ntt = [&](auto I) {
            // Make copy of input polynomial (in base q) and convert to NTT form
            // Lazy reduction
            set_poly(get<0>(I), coeff_count, base_q_size, get<1>(I));
            ntt_negacyclic_harvey_lazy(get<1>(I), base_q_size, base_q_ntt_tables);

            // Allocate temporary space for a polynomial in the Bsk U {m_tilde} base
            SEAL_ALLOCATE_GET_RNS_ITER(temp, coeff_count, base_Bsk_m_tilde_size, pool);

            // (1) Convert from base q to base Bsk U {m_tilde}
            rns_tool->fastbconv_m_tilde(get<0>(I), temp, pool);

            // (2) Reduce q-overflows in with Montgomery reduction, switching base to Bsk
            rns_tool->sm_mrq(temp, get<2>(I), pool);

            // Transform to NTT form in base Bsk
            // Lazy reduction
            ntt_negacyclic_harvey_lazy(get<2>(I), base_Bsk_size, base_Bsk_ntt_tables);
        };

        // Allocate space for a base q output of behz_extend_base_convert_to_ntt for encrypted1
        SEAL_ALLOCATE_GET_POLY_ITER(encrypted1_q, encrypted1_size, coeff_count, base_q_size, pool);

        // Allocate space for a base Bsk output of behz_extend_base_convert_to_ntt for encrypted1
        SEAL_ALLOCATE_GET_POLY_ITER(encrypted1_Bsk, encrypted1_size, coeff_count, base_Bsk_size, pool);

        // Perform BEHZ steps (1)-(3) for encrypted1
        SEAL_ITERATE(iter(encrypted1, encrypted1_q, encrypted1_Bsk), encrypted1_size, behz_extend_base_convert_to_ntt);

        // Repeat for encrypted2
        SEAL_ALLOCATE_GET_POLY_ITER(encrypted2_q, encrypted2_size, coeff_count, base_q_size, pool);
        SEAL_ALLOCATE_GET_POLY_ITER(encrypted2_Bsk, encrypted2_size, coeff_count, base_Bsk_size, pool);

        SEAL_ITERATE(iter(encrypted2, encrypted2_q, encrypted2_Bsk), encrypted2_size, behz_extend_base_convert_to_ntt);

        // Allocate temporary space for the output of step (4)
        // We allocate space separately for the base q and the base Bsk components
        SEAL_ALLOCATE_ZERO_GET_POLY_ITER(temp_dest_q, dest_size, coeff_count, base_q_size, pool);
        SEAL_ALLOCATE_ZERO_GET_POLY_ITER(temp_dest_Bsk, dest_size, coeff_count, base_Bsk_size, pool);

        // Perform BEHZ step (4): dyadic multiplication on arbitrary size ciphertexts
        SEAL_ITERATE(iter(size_t(0)), dest_size, [&](auto I) {
            // We iterate over relevant components of encrypted1 and encrypted2 in increasing order for
            // encrypted1 and reversed (decreasing) order for encrypted2. The bounds for the indices of
            // the relevant terms are obtained as follows.
            size_t curr_encrypted1_last = min<size_t>(I, encrypted1_size - 1);
            size_t curr_encrypted2_first = min<size_t>(I, encrypted2_size - 1);
            size_t curr_encrypted1_first = I - curr_encrypted2_first;
            // size_t curr_encrypted2_last = I - curr_encrypted1_last;

            // The total number of dyadic products is now easy to compute
            size_t steps = curr_encrypted1_last - curr_encrypted1_first + 1;

            // This lambda function computes the ciphertext product for BFV multiplication. Since we use the BEHZ
            // approach, the multiplication of individual polynomials is done using a dyadic product where the inputs
            // are already in NTT form. The arguments of the lambda function are expected to be as follows:
            //
            // 1. a ConstPolyIter pointing to the beginning of the first input ciphertext (in NTT form)
            // 2. a ConstPolyIter pointing to the beginning of the second input ciphertext (in NTT form)
            // 3. a ConstModulusIter pointing to an array of Modulus elements for the base
            // 4. the size of the base
            // 5. a PolyIter pointing to the beginning of the output ciphertext
            auto behz_ciphertext_product = [&](ConstPolyIter in1_iter, ConstPolyIter in2_iter,
                                               ConstModulusIter base_iter, size_t base_size, PolyIter out_iter) {
                // Create a shifted iterator for the first input
                auto shifted_in1_iter = in1_iter + curr_encrypted1_first;

                // Create a shifted reverse iterator for the second input
                auto shifted_reversed_in2_iter = reverse_iter(in2_iter + curr_encrypted2_first);

                // Create a shifted iterator for the output
                auto shifted_out_iter = out_iter[I];

                SEAL_ITERATE(iter(shifted_in1_iter, shifted_reversed_in2_iter), steps, [&](auto J) {
                    SEAL_ITERATE(iter(J, base_iter, shifted_out_iter), base_size, [&](auto K) {
                        SEAL_ALLOCATE_GET_COEFF_ITER(temp, coeff_count, pool);
                        dyadic_product_coeffmod(get<0, 0>(K), get<0, 1>(K), coeff_count, get<1>(K), temp);
                        add_poly_coeffmod(temp, get<2>(K), coeff_count, get<1>(K), get<2>(K));
                    });
                });
            };

            // Perform the BEHZ ciphertext product both for base q and base Bsk
            behz_ciphertext_product(encrypted1_q, encrypted2_q, base_q, base_q_size, temp_dest_q);
            behz_ciphertext_product(encrypted1_Bsk, encrypted2_Bsk, base_Bsk, base_Bsk_size, temp_dest_Bsk);
        });

        // Perform BEHZ step (5): transform data from NTT form
        // Lazy reduction here. The following multiply_poly_scalar_coeffmod will correct the value back to [0, p)
        inverse_ntt_negacyclic_harvey_lazy(temp_dest_q, dest_size, base_q_ntt_tables);
        inverse_ntt_negacyclic_harvey_lazy(temp_dest_Bsk, dest_size, base_Bsk_ntt_tables);

        // Perform BEHZ steps (6)-(8)
        SEAL_ITERATE(iter(temp_dest_q, temp_dest_Bsk, encrypted1), dest_size, [&](auto I) {
            // Bring together the base q and base Bsk components into a single allocation
            SEAL_ALLOCATE_GET_RNS_ITER(temp_q_Bsk, coeff_count, base_q_size + base_Bsk_size, pool);

            // Step (6): multiply base q components by t (plain_modulus)
            multiply_poly_scalar_coeffmod(get<0>(I), base_q_size, plain_modulus, base_q, temp_q_Bsk);

            multiply_poly_scalar_coeffmod(get<1>(I), base_Bsk_size, plain_modulus, base_Bsk, temp_q_Bsk + base_q_size);

            // Allocate yet another temporary for fast divide-and-floor result in base Bsk
            SEAL_ALLOCATE_GET_RNS_ITER(temp_Bsk, coeff_count, base_Bsk_size, pool);

            // Step (7): divide by q and floor, producing a result in base Bsk
            rns_tool->fast_floor(temp_q_Bsk, temp_Bsk, pool);

            // Step (8): use Shenoy-Kumaresan method to convert the result to base q and write to encrypted1
            rns_tool->fastbconv_sk(temp_Bsk, get<2>(I), pool);
        });

        // Set the scale
        encrypted1.scale() = new_scale;
    }

    void Evaluator::ckks_multiply(Ciphertext &encrypted1, const Ciphertext &encrypted2, MemoryPoolHandle pool)
    {
        if (!(encrypted1.is_ntt_form() && encrypted2.is_ntt_form()))
        {
            throw invalid_argument("encrypted1 or encrypted2 must be in NTT form");
        }

        // Extract encryption parameters.
        auto &context_data = *context_.get_context_data(encrypted1.parms_id());
        auto &parms = context_data.parms();
        size_t coeff_count = parms.poly_modulus_degree();
        size_t coeff_modulus_size = parms.coeff_modulus().size();
        size_t encrypted1_size = encrypted1.size();
        size_t encrypted2_size = encrypted2.size();

        double new_scale = encrypted1.scale() * encrypted2.scale();
        if (!is_scale_within_bounds(new_scale, context_data))
        {
            throw invalid_argument("scale out of bounds");
        }

        // Determine destination.size()
        // Default is 3 (c_0, c_1, c_2)
        size_t dest_size = sub_safe(add_safe(encrypted1_size, encrypted2_size), size_t(1));

        // Size check
        if (!product_fits_in(dest_size, coeff_count, coeff_modulus_size))
        {
            throw logic_error("invalid parameters");
        }

        // Set up iterator for the base
        auto coeff_modulus = iter(parms.coeff_modulus());

        // Prepare destination
        encrypted1.resize(context_, context_data.parms_id(), dest_size);

        // Set up iterators for input ciphertexts
        auto encrypted1_iter = iter(encrypted1);
        auto encrypted2_iter = iter(encrypted2);

        // Allocate temporary space for the result
        SEAL_ALLOCATE_ZERO_GET_POLY_ITER(temp, dest_size, coeff_count, coeff_modulus_size, pool);

        SEAL_ITERATE(iter(size_t(0)), dest_size, [&](auto I) {
            // We iterate over relevant components of encrypted1 and encrypted2 in increasing order for
            // encrypted1 and reversed (decreasing) order for encrypted2. The bounds for the indices of
            // the relevant terms are obtained as follows.
            size_t curr_encrypted1_last = min<size_t>(I, encrypted1_size - 1);
            size_t curr_encrypted2_first = min<size_t>(I, encrypted2_size - 1);
            size_t curr_encrypted1_first = I - curr_encrypted2_first;
            // size_t curr_encrypted2_last = secret_power_index - curr_encrypted1_last;

            // The total number of dyadic products is now easy to compute
            size_t steps = curr_encrypted1_last - curr_encrypted1_first + 1;

            // Create a shifted iterator for the first input
            auto shifted_encrypted1_iter = encrypted1_iter + curr_encrypted1_first;

            // Create a shifted reverse iterator for the second input
            auto shifted_reversed_encrypted2_iter = reverse_iter(encrypted2_iter + curr_encrypted2_first);

            SEAL_ITERATE(iter(shifted_encrypted1_iter, shifted_reversed_encrypted2_iter), steps, [&](auto J) {
                // Extra care needed here:
                // temp_iter must be dereferenced once to produce an appropriate RNSIter
                SEAL_ITERATE(iter(J, coeff_modulus, temp[I]), coeff_modulus_size, [&](auto K) {
                    SEAL_ALLOCATE_GET_COEFF_ITER(prod, coeff_count, pool);
                    dyadic_product_coeffmod(get<0, 0>(K), get<0, 1>(K), coeff_count, get<1>(K), prod);
                    add_poly_coeffmod(prod, get<2>(K), coeff_count, get<1>(K), get<2>(K));
                });
            });
        });

        // Set the final result
        set_poly_array(temp, dest_size, coeff_count, coeff_modulus_size, encrypted1.data());

        // Set the scale
        encrypted1.scale() = new_scale;
    }

    void Evaluator::square_inplace(Ciphertext &encrypted, MemoryPoolHandle pool)
    {
        // Verify parameters.
        if (!is_metadata_valid_for(encrypted, context_) || !is_buffer_valid(encrypted))
        {
            throw invalid_argument("encrypted is not valid for encryption parameters");
        }

        auto context_data_ptr = context_.first_context_data();
        switch (context_data_ptr->parms().scheme())
        {
        case scheme_type::BFV:
            bfv_square(encrypted, move(pool));
            break;

        case scheme_type::CKKS:
            ckks_square(encrypted, move(pool));
            break;

        default:
            throw invalid_argument("unsupported scheme");
        }
#ifdef SEAL_THROW_ON_TRANSPARENT_CIPHERTEXT
        // Transparent ciphertext output is not allowed.
        if (encrypted.is_transparent())
        {
            throw logic_error("result ciphertext is transparent");
        }
#endif
    }

    void Evaluator::bfv_square(Ciphertext &encrypted, MemoryPoolHandle pool)
    {
        if (encrypted.is_ntt_form())
        {
            throw invalid_argument("encrypted cannot be in NTT form");
        }

        // Extract encryption parameters.
        auto &context_data = *context_.get_context_data(encrypted.parms_id());
        auto &parms = context_data.parms();
        size_t coeff_count = parms.poly_modulus_degree();
        size_t base_q_size = parms.coeff_modulus().size();
        size_t encrypted_size = encrypted.size();
        uint64_t plain_modulus = parms.plain_modulus().value();

        double new_scale = encrypted.scale();
        if (!is_scale_within_bounds(new_scale, context_data))
        {
            throw invalid_argument("scale out of bounds");
        }

        auto rns_tool = context_data.rns_tool();
        size_t base_Bsk_size = rns_tool->base_Bsk()->size();
        size_t base_Bsk_m_tilde_size = rns_tool->base_Bsk_m_tilde()->size();

        // Optimization implemented currently only for size 2 ciphertexts
        if (encrypted_size != 2)
        {
            bfv_multiply(encrypted, encrypted, move(pool));
            return;
        }

        // Determine destination.size()
        size_t dest_size = sub_safe(add_safe(encrypted_size, encrypted_size), size_t(1));

        // Size check
        if (!product_fits_in(dest_size, coeff_count, base_Bsk_m_tilde_size))
        {
            throw logic_error("invalid parameters");
        }

        // Set up iterators for bases
        auto base_q = iter(parms.coeff_modulus());
        auto base_Bsk = iter(rns_tool->base_Bsk()->base());

        // Set up iterators for NTT tables
        auto base_q_ntt_tables = iter(context_data.small_ntt_tables());
        auto base_Bsk_ntt_tables = iter(rns_tool->base_Bsk_ntt_tables());

        // Microsoft SEAL uses BEHZ-style RNS multiplication. For details, see Evaluator::bfv_multiply. This function
        // uses additionally Karatsuba multiplication to reduce the complexity of squaring a size-2 ciphertext, but the
        // steps are otherwise the same as in Evaluator::bfv_multiply.

        // Resize encrypted to destination size
        encrypted.resize(context_, context_data.parms_id(), dest_size);

        // This lambda function takes as input an IterTuple with three components:
        //
        // 1. (Const)RNSIter to read an input polynomial from
        // 2. RNSIter for the output in base q
        // 3. RNSIter for the output in base Bsk
        //
        // It performs steps (1)-(3) of the BEHZ multiplication on the given input polynomial (given as an RNSIter
        // or ConstRNSIter) and writes the results in base q and base Bsk to the given output iterators.
        auto behz_extend_base_convert_to_ntt = [&](auto I) {
            // Make copy of input polynomial (in base q) and convert to NTT form
            // Lazy reduction
            set_poly(get<0>(I), coeff_count, base_q_size, get<1>(I));
            ntt_negacyclic_harvey_lazy(get<1>(I), base_q_size, base_q_ntt_tables);

            // Allocate temporary space for a polynomial in the Bsk U {m_tilde} base
            SEAL_ALLOCATE_GET_RNS_ITER(temp, coeff_count, base_Bsk_m_tilde_size, pool);

            // (1) Convert from base q to base Bsk U {m_tilde}
            rns_tool->fastbconv_m_tilde(get<0>(I), temp, pool);

            // (2) Reduce q-overflows in with Montgomery reduction, switching base to Bsk
            rns_tool->sm_mrq(temp, get<2>(I), pool);

            // Transform to NTT form in base Bsk
            // Lazy reduction
            ntt_negacyclic_harvey_lazy(get<2>(I), base_Bsk_size, base_Bsk_ntt_tables);
        };

        // Allocate space for a base q output of behz_extend_base_convert_to_ntt
        SEAL_ALLOCATE_GET_POLY_ITER(encrypted_q, encrypted_size, coeff_count, base_q_size, pool);

        // Allocate space for a base Bsk output of behz_extend_base_convert_to_ntt
        SEAL_ALLOCATE_GET_POLY_ITER(encrypted_Bsk, encrypted_size, coeff_count, base_Bsk_size, pool);

        // Perform BEHZ steps (1)-(3)
        SEAL_ITERATE(iter(encrypted, encrypted_q, encrypted_Bsk), encrypted_size, behz_extend_base_convert_to_ntt);

        // Allocate temporary space for the output of step (4)
        // We allocate space separately for the base q and the base Bsk components
        SEAL_ALLOCATE_ZERO_GET_POLY_ITER(temp_dest_q, dest_size, coeff_count, base_q_size, pool);
        SEAL_ALLOCATE_ZERO_GET_POLY_ITER(temp_dest_Bsk, dest_size, coeff_count, base_Bsk_size, pool);

        // Perform BEHZ step (4): dyadic Karatsuba-squaring on size-2 ciphertexts

        // This lambda function computes the size-2 ciphertext square for BFV multiplication. Since we use the BEHZ
        // approach, the multiplication of individual polynomials is done using a dyadic product where the inputs
        // are already in NTT form. The arguments of the lambda function are expected to be as follows:
        //
        // 1. a ConstPolyIter pointing to the beginning of the input ciphertext (in NTT form)
        // 3. a ConstModulusIter pointing to an array of Modulus elements for the base
        // 4. the size of the base
        // 5. a PolyIter pointing to the beginning of the output ciphertext
        auto behz_ciphertext_square = [&](ConstPolyIter in_iter, ConstModulusIter base_iter, size_t base_size,
                                          PolyIter out_iter) {
            // Compute c0^2
            dyadic_product_coeffmod(in_iter[0], in_iter[0], base_size, base_iter, out_iter[0]);

            // Compute 2*c0*c1
            dyadic_product_coeffmod(in_iter[0], in_iter[1], base_size, base_iter, out_iter[1]);
            add_poly_coeffmod(out_iter[1], out_iter[1], base_size, base_iter, out_iter[1]);

            // Compute c1^2
            dyadic_product_coeffmod(in_iter[1], in_iter[1], base_size, base_iter, out_iter[2]);
        };

        // Perform the BEHZ ciphertext square both for base q and base Bsk
        behz_ciphertext_square(encrypted_q, base_q, base_q_size, temp_dest_q);
        behz_ciphertext_square(encrypted_Bsk, base_Bsk, base_Bsk_size, temp_dest_Bsk);

        // Perform BEHZ step (5): transform data from NTT form
        inverse_ntt_negacyclic_harvey(temp_dest_q, dest_size, base_q_ntt_tables);
        inverse_ntt_negacyclic_harvey(temp_dest_Bsk, dest_size, base_Bsk_ntt_tables);

        // Perform BEHZ steps (6)-(8)
        SEAL_ITERATE(iter(temp_dest_q, temp_dest_Bsk, encrypted), dest_size, [&](auto I) {
            // Bring together the base q and base Bsk components into a single allocation
            SEAL_ALLOCATE_GET_RNS_ITER(temp_q_Bsk, coeff_count, base_q_size + base_Bsk_size, pool);

            // Step (6): multiply base q components by t (plain_modulus)
            multiply_poly_scalar_coeffmod(get<0>(I), base_q_size, plain_modulus, base_q, temp_q_Bsk);

            multiply_poly_scalar_coeffmod(get<1>(I), base_Bsk_size, plain_modulus, base_Bsk, temp_q_Bsk + base_q_size);

            // Allocate yet another temporary for fast divide-and-floor result in base Bsk
            SEAL_ALLOCATE_GET_RNS_ITER(temp_Bsk, coeff_count, base_Bsk_size, pool);

            // Step (7): divide by q and floor, producing a result in base Bsk
            rns_tool->fast_floor(temp_q_Bsk, temp_Bsk, pool);

            // Step (8): use Shenoy-Kumaresan method to convert the result to base q and write to encrypted1
            rns_tool->fastbconv_sk(temp_Bsk, get<2>(I), pool);
        });

        // Set the scale
        encrypted.scale() = new_scale;
    }

    void Evaluator::ckks_square(Ciphertext &encrypted, MemoryPoolHandle pool)
    {
        if (!encrypted.is_ntt_form())
        {
            throw invalid_argument("encrypted must be in NTT form");
        }

        // Extract encryption parameters.
        auto &context_data = *context_.get_context_data(encrypted.parms_id());
        auto &parms = context_data.parms();
        size_t coeff_count = parms.poly_modulus_degree();
        size_t coeff_modulus_size = parms.coeff_modulus().size();
        size_t encrypted_size = encrypted.size();

        // Optimization implemented currently only for size 2 ciphertexts
        if (encrypted_size != 2)
        {
            ckks_multiply(encrypted, encrypted, move(pool));
            return;
        }

        double new_scale = encrypted.scale() * encrypted.scale();
        if (!is_scale_within_bounds(new_scale, context_data))
        {
            throw invalid_argument("scale out of bounds");
        }

        // Determine destination.size()
        // Default is 3 (c_0, c_1, c_2)
        size_t dest_size = sub_safe(add_safe(encrypted_size, encrypted_size), size_t(1));

        // Size check
        if (!product_fits_in(dest_size, coeff_count, coeff_modulus_size))
        {
            throw logic_error("invalid parameters");
        }

        // Set up iterator for the base
        auto coeff_modulus = iter(parms.coeff_modulus());

        // Prepare destination
        encrypted.resize(context_, context_data.parms_id(), dest_size);

        // Set up iterators for input ciphertext
        auto encrypted_iter = iter(encrypted);

        // Allocate temporary space for the result
        SEAL_ALLOCATE_ZERO_GET_POLY_ITER(temp, dest_size, coeff_count, coeff_modulus_size, pool);

        // Compute c0^2
        dyadic_product_coeffmod(encrypted_iter[0], encrypted_iter[0], coeff_modulus_size, coeff_modulus, temp[0]);

        // Compute 2*c0*c1
        dyadic_product_coeffmod(encrypted_iter[0], encrypted_iter[1], coeff_modulus_size, coeff_modulus, temp[1]);
        add_poly_coeffmod(temp[1], temp[1], coeff_modulus_size, coeff_modulus, temp[1]);

        // Compute c1^2
        dyadic_product_coeffmod(encrypted_iter[1], encrypted_iter[1], coeff_modulus_size, coeff_modulus, temp[2]);

        // Set the final result
        set_poly_array(temp, dest_size, coeff_count, coeff_modulus_size, encrypted.data());

        // Set the scale
        encrypted.scale() = new_scale;
    }

    void Evaluator::relinearize_internal(
        Ciphertext &encrypted, const RelinKeys &relin_keys, size_t destination_size, MemoryPoolHandle pool)
    {
        // Verify parameters.
        auto context_data_ptr = context_.get_context_data(encrypted.parms_id());
        if (!context_data_ptr)
        {
            throw invalid_argument("encrypted is not valid for encryption parameters");
        }
        if (relin_keys.parms_id() != context_.key_parms_id())
        {
            throw invalid_argument("relin_keys is not valid for encryption parameters");
        }

        size_t encrypted_size = encrypted.size();

        // Verify parameters.
        if (destination_size < 2 || destination_size > encrypted_size)
        {
            throw invalid_argument("destination_size must be at least 2 and less than or equal to current count");
        }
        if (relin_keys.size() < sub_safe(encrypted_size, size_t(2)))
        {
            throw invalid_argument("not enough relinearization keys");
        }

        // If encrypted is already at the desired level, return
        if (destination_size == encrypted_size)
        {
            return;
        }

        // Calculate number of relinearize_one_step calls needed
        size_t relins_needed = encrypted_size - destination_size;

        // Iterator pointing to the last component of encrypted
        auto encrypted_iter = iter(encrypted);
        encrypted_iter += encrypted_size - 1;

        SEAL_ITERATE(iter(size_t(0)), relins_needed, [&](auto I) {
            this->switch_key_inplace(
                encrypted, *encrypted_iter, static_cast<const KSwitchKeys &>(relin_keys),
                RelinKeys::get_index(encrypted_size - 1 - I), pool);
        });

        // Put the output of final relinearization into destination.
        // Prepare destination only at this point because we are resizing down
        encrypted.resize(context_, context_data_ptr->parms_id(), destination_size);
#ifdef SEAL_THROW_ON_TRANSPARENT_CIPHERTEXT
        // Transparent ciphertext output is not allowed.
        if (encrypted.is_transparent())
        {
            throw logic_error("result ciphertext is transparent");
        }
#endif
    }

    void Evaluator::mod_switch_scale_to_next(
        const Ciphertext &encrypted, Ciphertext &destination, MemoryPoolHandle pool)
    {
        // Assuming at this point encrypted is already validated.
        auto context_data_ptr = context_.get_context_data(encrypted.parms_id());
        if (context_data_ptr->parms().scheme() == scheme_type::BFV && encrypted.is_ntt_form())
        {
            throw invalid_argument("BFV encrypted cannot be in NTT form");
        }
        if (context_data_ptr->parms().scheme() == scheme_type::CKKS && !encrypted.is_ntt_form())
        {
            throw invalid_argument("CKKS encrypted must be in NTT form");
        }
        if (!pool)
        {
            throw invalid_argument("pool is uninitialized");
        }

        // Extract encryption parameters.
        auto &context_data = *context_data_ptr;
        auto &next_context_data = *context_data.next_context_data();
        auto &next_parms = next_context_data.parms();
        auto rns_tool = context_data.rns_tool();

        size_t encrypted_size = encrypted.size();
        size_t coeff_count = next_parms.poly_modulus_degree();
        size_t next_coeff_modulus_size = next_parms.coeff_modulus().size();

        Ciphertext encrypted_copy(pool);
        encrypted_copy = encrypted;

        switch (next_parms.scheme())
        {
        case scheme_type::BFV:
            SEAL_ITERATE(iter(encrypted_copy), encrypted_size, [&](auto I) {
                rns_tool->divide_and_round_q_last_inplace(I, pool);
            });
            break;

        case scheme_type::CKKS:
            SEAL_ITERATE(iter(encrypted_copy), encrypted_size, [&](auto I) {
                rns_tool->divide_and_round_q_last_ntt_inplace(I, context_data.small_ntt_tables(), pool);
            });
            break;

        default:
            throw invalid_argument("unsupported scheme");
        }

        // Copy result to destination
        destination.resize(context_, next_context_data.parms_id(), encrypted_size);
        SEAL_ITERATE(iter(encrypted_copy, destination), encrypted_size, [&](auto I) {
            set_poly(get<0>(I), coeff_count, next_coeff_modulus_size, get<1>(I));
        });

        // Set other attributes
        destination.is_ntt_form() = encrypted.is_ntt_form();
        if (next_parms.scheme() == scheme_type::CKKS)
        {
            // Change the scale when using CKKS
            destination.scale() =
                encrypted.scale() / static_cast<double>(context_data.parms().coeff_modulus().back().value());
        }
    }

    void Evaluator::mod_switch_drop_to_next(const Ciphertext &encrypted, Ciphertext &destination, MemoryPoolHandle pool)
    {
        // Assuming at this point encrypted is already validated.
        auto context_data_ptr = context_.get_context_data(encrypted.parms_id());
        if (context_data_ptr->parms().scheme() == scheme_type::CKKS && !encrypted.is_ntt_form())
        {
            throw invalid_argument("CKKS encrypted must be in NTT form");
        }

        // Extract encryption parameters.
        auto &next_context_data = *context_data_ptr->next_context_data();
        auto &next_parms = next_context_data.parms();

        if (!is_scale_within_bounds(encrypted.scale(), next_context_data))
        {
            throw invalid_argument("scale out of bounds");
        }

        // q_1,...,q_{k-1}
        size_t next_coeff_modulus_size = next_parms.coeff_modulus().size();
        size_t coeff_count = next_parms.poly_modulus_degree();
        size_t encrypted_size = encrypted.size();

        // Size check
        if (!product_fits_in(encrypted_size, coeff_count, next_coeff_modulus_size))
        {
            throw logic_error("invalid parameters");
        }

        auto drop_modulus_and_copy = [&](ConstPolyIter in_iter, PolyIter out_iter) {
            SEAL_ITERATE(iter(in_iter, out_iter), encrypted_size, [&](auto I) {
                SEAL_ITERATE(
                    iter(I), next_coeff_modulus_size, [&](auto J) { set_uint(get<0>(J), coeff_count, get<1>(J)); });
            });
        };

        if (&encrypted == &destination)
        {
            // Switching in-place so need temporary space
            SEAL_ALLOCATE_GET_POLY_ITER(temp, encrypted_size, coeff_count, next_coeff_modulus_size, pool);

            // Copy data over to temp; only copy the RNS components relevant after modulus drop
            drop_modulus_and_copy(encrypted, temp);

            // Resize destination before writing
            destination.resize(context_, next_context_data.parms_id(), encrypted_size);
            destination.is_ntt_form() = true;
            destination.scale() = encrypted.scale();

            // Copy data to destination
            set_poly_array(temp, encrypted_size, coeff_count, next_coeff_modulus_size, destination.data());
        }
        else
        {
            // Resize destination before writing
            destination.resize(context_, next_context_data.parms_id(), encrypted_size);
            destination.is_ntt_form() = true;
            destination.scale() = encrypted.scale();

            // Copy data over to destination; only copy the RNS components relevant after modulus drop
            drop_modulus_and_copy(encrypted, destination);
        }
    }

    void Evaluator::mod_switch_drop_to_next(Plaintext &plain)
    {
        // Assuming at this point plain is already validated.
        auto context_data_ptr = context_.get_context_data(plain.parms_id());
        if (!plain.is_ntt_form())
        {
            throw invalid_argument("plain is not in NTT form");
        }
        if (!context_data_ptr->next_context_data())
        {
            throw invalid_argument("end of modulus switching chain reached");
        }

        // Extract encryption parameters.
        auto &next_context_data = *context_data_ptr->next_context_data();
        auto &next_parms = context_data_ptr->next_context_data()->parms();

        if (!is_scale_within_bounds(plain.scale(), next_context_data))
        {
            throw invalid_argument("scale out of bounds");
        }

        // q_1,...,q_{k-1}
        auto &next_coeff_modulus = next_parms.coeff_modulus();
        size_t next_coeff_modulus_size = next_coeff_modulus.size();
        size_t coeff_count = next_parms.poly_modulus_degree();

        // Compute destination size first for exception safety
        auto dest_size = mul_safe(next_coeff_modulus_size, coeff_count);

        plain.parms_id() = parms_id_zero;
        plain.resize(dest_size);
        plain.parms_id() = next_context_data.parms_id();
    }

    void Evaluator::mod_switch_to_next(const Ciphertext &encrypted, Ciphertext &destination, MemoryPoolHandle pool)
    {
        // Verify parameters.
        if (!is_metadata_valid_for(encrypted, context_) || !is_buffer_valid(encrypted))
        {
            throw invalid_argument("encrypted is not valid for encryption parameters");
        }

        auto context_data_ptr = context_.get_context_data(encrypted.parms_id());
        if (context_.last_parms_id() == encrypted.parms_id())
        {
            throw invalid_argument("end of modulus switching chain reached");
        }
        if (!pool)
        {
            throw invalid_argument("pool is uninitialized");
        }

        switch (context_.first_context_data()->parms().scheme())
        {
        case scheme_type::BFV:
            // Modulus switching with scaling
            mod_switch_scale_to_next(encrypted, destination, move(pool));
            break;

        case scheme_type::CKKS:
            // Modulus switching without scaling
            mod_switch_drop_to_next(encrypted, destination, move(pool));
            break;

        default:
            throw invalid_argument("unsupported scheme");
        }
#ifdef SEAL_THROW_ON_TRANSPARENT_CIPHERTEXT
        // Transparent ciphertext output is not allowed.
        if (destination.is_transparent())
        {
            throw logic_error("result ciphertext is transparent");
        }
#endif
    }

    void Evaluator::mod_switch_to_inplace(Ciphertext &encrypted, parms_id_type parms_id, MemoryPoolHandle pool)
    {
        // Verify parameters.
        auto context_data_ptr = context_.get_context_data(encrypted.parms_id());
        auto target_context_data_ptr = context_.get_context_data(parms_id);
        if (!context_data_ptr)
        {
            throw invalid_argument("encrypted is not valid for encryption parameters");
        }
        if (!target_context_data_ptr)
        {
            throw invalid_argument("parms_id is not valid for encryption parameters");
        }
        if (context_data_ptr->chain_index() < target_context_data_ptr->chain_index())
        {
            throw invalid_argument("cannot switch to higher level modulus");
        }

        while (encrypted.parms_id() != parms_id)
        {
            mod_switch_to_next_inplace(encrypted, pool);
        }
    }

    void Evaluator::mod_switch_to_inplace(Plaintext &plain, parms_id_type parms_id)
    {
        // Verify parameters.
        auto context_data_ptr = context_.get_context_data(plain.parms_id());
        auto target_context_data_ptr = context_.get_context_data(parms_id);
        if (!context_data_ptr)
        {
            throw invalid_argument("plain is not valid for encryption parameters");
        }
        if (!context_.get_context_data(parms_id))
        {
            throw invalid_argument("parms_id is not valid for encryption parameters");
        }
        if (!plain.is_ntt_form())
        {
            throw invalid_argument("plain is not in NTT form");
        }
        if (context_data_ptr->chain_index() < target_context_data_ptr->chain_index())
        {
            throw invalid_argument("cannot switch to higher level modulus");
        }

        while (plain.parms_id() != parms_id)
        {
            mod_switch_to_next_inplace(plain);
        }
    }

    void Evaluator::rescale_to_next(const Ciphertext &encrypted, Ciphertext &destination, MemoryPoolHandle pool)
    {
        // Verify parameters.
        if (!is_metadata_valid_for(encrypted, context_) || !is_buffer_valid(encrypted))
        {
            throw invalid_argument("encrypted is not valid for encryption parameters");
        }
        if (context_.last_parms_id() == encrypted.parms_id())
        {
            throw invalid_argument("end of modulus switching chain reached");
        }
        if (!pool)
        {
            throw invalid_argument("pool is uninitialized");
        }

        switch (context_.first_context_data()->parms().scheme())
        {
        case scheme_type::BFV:
            throw invalid_argument("unsupported operation for scheme type");

        case scheme_type::CKKS:
            // Modulus switching with scaling
            mod_switch_scale_to_next(encrypted, destination, move(pool));
            break;

        default:
            throw invalid_argument("unsupported scheme");
        }
#ifdef SEAL_THROW_ON_TRANSPARENT_CIPHERTEXT
        // Transparent ciphertext output is not allowed.
        if (destination.is_transparent())
        {
            throw logic_error("result ciphertext is transparent");
        }
#endif
    }

    void Evaluator::rescale_to_inplace(Ciphertext &encrypted, parms_id_type parms_id, MemoryPoolHandle pool)
    {
        // Verify parameters.
        if (!is_metadata_valid_for(encrypted, context_) || !is_buffer_valid(encrypted))
        {
            throw invalid_argument("encrypted is not valid for encryption parameters");
        }

        auto context_data_ptr = context_.get_context_data(encrypted.parms_id());
        auto target_context_data_ptr = context_.get_context_data(parms_id);
        if (!context_data_ptr)
        {
            throw invalid_argument("encrypted is not valid for encryption parameters");
        }
        if (!target_context_data_ptr)
        {
            throw invalid_argument("parms_id is not valid for encryption parameters");
        }
        if (context_data_ptr->chain_index() < target_context_data_ptr->chain_index())
        {
            throw invalid_argument("cannot switch to higher level modulus");
        }
        if (!pool)
        {
            throw invalid_argument("pool is uninitialized");
        }

        switch (context_data_ptr->parms().scheme())
        {
        case scheme_type::BFV:
            throw invalid_argument("unsupported operation for scheme type");

        case scheme_type::CKKS:
            while (encrypted.parms_id() != parms_id)
            {
                // Modulus switching with scaling
                mod_switch_scale_to_next(encrypted, encrypted, pool);
            }
            break;

        default:
            throw invalid_argument("unsupported scheme");
        }
#ifdef SEAL_THROW_ON_TRANSPARENT_CIPHERTEXT
        // Transparent ciphertext output is not allowed.
        if (encrypted.is_transparent())
        {
            throw logic_error("result ciphertext is transparent");
        }
#endif
    }

    void Evaluator::multiply_many(
        const vector<Ciphertext> &encrypteds, const RelinKeys &relin_keys, Ciphertext &destination,
        MemoryPoolHandle pool)
    {
        // Verify parameters.
        if (encrypteds.size() == 0)
        {
            throw invalid_argument("encrypteds vector must not be empty");
        }
        if (!pool)
        {
            throw invalid_argument("pool is uninitialized");
        }
        for (size_t i = 0; i < encrypteds.size(); i++)
        {
            if (&encrypteds[i] == &destination)
            {
                throw invalid_argument("encrypteds must be different from destination");
            }
        }

        // There is at least one ciphertext
        auto context_data_ptr = context_.get_context_data(encrypteds[0].parms_id());
        if (!context_data_ptr)
        {
            throw invalid_argument("encrypteds is not valid for encryption parameters");
        }

        // Extract encryption parameters.
        auto &context_data = *context_data_ptr;
        auto &parms = context_data.parms();

        if (parms.scheme() != scheme_type::BFV)
        {
            throw logic_error("unsupported scheme");
        }

        // If there is only one ciphertext, return it.
        if (encrypteds.size() == 1)
        {
            destination = encrypteds[0];
            return;
        }

        // Do first level of multiplications
        vector<Ciphertext> product_vec;
        for (size_t i = 0; i < encrypteds.size() - 1; i += 2)
        {
            Ciphertext temp(context_, context_data.parms_id(), pool);
            if (encrypteds[i].data() == encrypteds[i + 1].data())
            {
                square(encrypteds[i], temp);
            }
            else
            {
                multiply(encrypteds[i], encrypteds[i + 1], temp);
            }
            relinearize_inplace(temp, relin_keys, pool);
            product_vec.emplace_back(move(temp));
        }
        if (encrypteds.size() & 1)
        {
            product_vec.emplace_back(encrypteds.back());
        }

        // Repeatedly multiply and add to the back of the vector until the end is reached
        for (size_t i = 0; i < product_vec.size() - 1; i += 2)
        {
            Ciphertext temp(context_, context_data.parms_id(), pool);
            multiply(product_vec[i], product_vec[i + 1], temp);
            relinearize_inplace(temp, relin_keys, pool);
            product_vec.emplace_back(move(temp));
        }

        destination = product_vec.back();
    }

    void Evaluator::exponentiate_inplace(
        Ciphertext &encrypted, uint64_t exponent, const RelinKeys &relin_keys, MemoryPoolHandle pool)
    {
        // Verify parameters.
        auto context_data_ptr = context_.get_context_data(encrypted.parms_id());
        if (!context_data_ptr)
        {
            throw invalid_argument("encrypted is not valid for encryption parameters");
        }
        if (!context_.get_context_data(relin_keys.parms_id()))
        {
            throw invalid_argument("relin_keys is not valid for encryption parameters");
        }
        if (!pool)
        {
            throw invalid_argument("pool is uninitialized");
        }
        if (exponent == 0)
        {
            throw invalid_argument("exponent cannot be 0");
        }

        // Fast case
        if (exponent == 1)
        {
            return;
        }

        // Create a vector of copies of encrypted
        vector<Ciphertext> exp_vector(static_cast<size_t>(exponent), encrypted);
        multiply_many(exp_vector, relin_keys, encrypted, move(pool));
    }

    void Evaluator::add_plain_inplace(Ciphertext &encrypted, const Plaintext &plain)
    {
        // Verify parameters.
        if (!is_metadata_valid_for(encrypted, context_) || !is_buffer_valid(encrypted))
        {
            throw invalid_argument("encrypted is not valid for encryption parameters");
        }
        if (!is_metadata_valid_for(plain, context_) || !is_buffer_valid(plain))
        {
            throw invalid_argument("plain is not valid for encryption parameters");
        }

        auto &context_data = *context_.get_context_data(encrypted.parms_id());
        auto &parms = context_data.parms();
        if (parms.scheme() == scheme_type::BFV && encrypted.is_ntt_form())
        {
            throw invalid_argument("BFV encrypted cannot be in NTT form");
        }
        if (parms.scheme() == scheme_type::CKKS && !encrypted.is_ntt_form())
        {
            throw invalid_argument("CKKS encrypted must be in NTT form");
        }
        if (plain.is_ntt_form() != encrypted.is_ntt_form())
        {
            throw invalid_argument("NTT form mismatch");
        }
        if (encrypted.is_ntt_form() && (encrypted.parms_id() != plain.parms_id()))
        {
            throw invalid_argument("encrypted and plain parameter mismatch");
        }
        if (!are_same_scale(encrypted, plain))
        {
            throw invalid_argument("scale mismatch");
        }

        // Extract encryption parameters.
        auto &coeff_modulus = parms.coeff_modulus();
        size_t coeff_count = parms.poly_modulus_degree();
        size_t coeff_modulus_size = coeff_modulus.size();

        // Size check
        if (!product_fits_in(coeff_count, coeff_modulus_size))
        {
            throw logic_error("invalid parameters");
        }

        switch (parms.scheme())
        {
        case scheme_type::BFV:
        {
            multiply_add_plain_with_scaling_variant(plain, context_data, *iter(encrypted));
            break;
        }

        case scheme_type::CKKS:
        {
            RNSIter encrypted_iter(encrypted.data(), coeff_count);
            ConstRNSIter plain_iter(plain.data(), coeff_count);
            add_poly_coeffmod(encrypted_iter, plain_iter, coeff_modulus_size, coeff_modulus, encrypted_iter);
            break;
        }

        default:
            throw invalid_argument("unsupported scheme");
        }
#ifdef SEAL_THROW_ON_TRANSPARENT_CIPHERTEXT
        // Transparent ciphertext output is not allowed.
        if (encrypted.is_transparent())
        {
            throw logic_error("result ciphertext is transparent");
        }
#endif
    }

    void Evaluator::add_plain_inplace(Plaintext &plain1, const Plaintext &plain2)
    {
        // Verify parameters.
        if (!is_metadata_valid_for(plain1, context_) || !is_buffer_valid(plain1))
        {
            throw invalid_argument("plain1 is not valid for encryption parameters");
        }
        if (!is_metadata_valid_for(plain2, context_) || !is_buffer_valid(plain2))
        {
            throw invalid_argument("plain2 is not valid for encryption parameters");
        }

        bool ntt_form = plain1.is_ntt_form();
        if (ntt_form != plain2.is_ntt_form())
        {
            throw invalid_argument("NTT form mismatch");
        }
        if (ntt_form && (plain1.parms_id() != plain2.parms_id()))
        {
            throw invalid_argument("plain1 and plain2 parameter mismatch");
        }
        if (!are_same_scale(plain1, plain2))
        {
            throw invalid_argument("scale mismatch");
        }

        if (ntt_form)
        {
            // Extract encryption parameters.
            auto &parms = context_.get_context_data(plain1.parms_id())->parms();
            auto &coeff_modulus = parms.coeff_modulus();
            size_t coeff_count = parms.poly_modulus_degree();
            size_t coeff_modulus_size = coeff_modulus.size();

            RNSIter plain1_iter(plain1.data(), coeff_count);
            ConstRNSIter plain2_iter(plain2.data(), coeff_count);

            // Add the RNS polynomials coefficient-wise
            add_poly_coeffmod(plain1_iter, plain2_iter, coeff_modulus_size, coeff_modulus, plain1_iter);
        }
        else
        {
            // Extract encryption parameters.
            auto &parms = context_.first_context_data()->parms();
            auto &plain_modulus = parms.plain_modulus();

            // Resize plain1 to the larger of the input sizes; pad with zeros if size is extended
            size_t coeff_count_max = max(plain1.coeff_count(), plain2.coeff_count());
            plain1.resize(coeff_count_max);

            // Add the polynomials modulo plain_modulus
            add_poly_coeffmod(plain1.data(), plain2.data(), plain2.coeff_count(), plain_modulus, plain1.data());
        }
    }

    void Evaluator::sub_plain_inplace(Ciphertext &encrypted, const Plaintext &plain)
    {
        // Verify parameters.
        if (!is_metadata_valid_for(encrypted, context_) || !is_buffer_valid(encrypted))
        {
            throw invalid_argument("encrypted is not valid for encryption parameters");
        }
        if (!is_metadata_valid_for(plain, context_) || !is_buffer_valid(plain))
        {
            throw invalid_argument("plain is not valid for encryption parameters");
        }

        auto &context_data = *context_.get_context_data(encrypted.parms_id());
        auto &parms = context_data.parms();
        if (parms.scheme() == scheme_type::BFV && encrypted.is_ntt_form())
        {
            throw invalid_argument("BFV encrypted cannot be in NTT form");
        }
        if (parms.scheme() == scheme_type::CKKS && !encrypted.is_ntt_form())
        {
            throw invalid_argument("CKKS encrypted must be in NTT form");
        }
        if (plain.is_ntt_form() != encrypted.is_ntt_form())
        {
            throw invalid_argument("NTT form mismatch");
        }
        if (encrypted.is_ntt_form() && (encrypted.parms_id() != plain.parms_id()))
        {
            throw invalid_argument("encrypted and plain parameter mismatch");
        }
        if (!are_same_scale(encrypted, plain))
        {
            throw invalid_argument("scale mismatch");
        }

        // Extract encryption parameters.
        auto &coeff_modulus = parms.coeff_modulus();
        size_t coeff_count = parms.poly_modulus_degree();
        size_t coeff_modulus_size = coeff_modulus.size();

        // Size check
        if (!product_fits_in(coeff_count, coeff_modulus_size))
        {
            throw logic_error("invalid parameters");
        }

        switch (parms.scheme())
        {
        case scheme_type::BFV:
        {
            multiply_sub_plain_with_scaling_variant(plain, context_data, *iter(encrypted));
            break;
        }

        case scheme_type::CKKS:
        {
            RNSIter encrypted_iter(encrypted.data(), coeff_count);
            ConstRNSIter plain_iter(plain.data(), coeff_count);
            sub_poly_coeffmod(encrypted_iter, plain_iter, coeff_modulus_size, coeff_modulus, encrypted_iter);
            break;
        }

        default:
            throw invalid_argument("unsupported scheme");
        }
#ifdef SEAL_THROW_ON_TRANSPARENT_CIPHERTEXT
        // Transparent ciphertext output is not allowed.
        if (encrypted.is_transparent())
        {
            throw logic_error("result ciphertext is transparent");
        }
#endif
    }

    void Evaluator::sub_plain_inplace(Plaintext &plain1, const Plaintext &plain2)
    {
        // Verify parameters.
        if (!is_metadata_valid_for(plain1, context_) || !is_buffer_valid(plain1))
        {
            throw invalid_argument("plain1 is not valid for encryption parameters");
        }
        if (!is_metadata_valid_for(plain2, context_) || !is_buffer_valid(plain2))
        {
            throw invalid_argument("plain2 is not valid for encryption parameters");
        }

        bool ntt_form = plain1.is_ntt_form();
        if (ntt_form != plain2.is_ntt_form())
        {
            throw invalid_argument("NTT form mismatch");
        }
        if (ntt_form && (plain1.parms_id() != plain2.parms_id()))
        {
            throw invalid_argument("plain1 and plain2 parameter mismatch");
        }
        if (!are_same_scale(plain1, plain2))
        {
            throw invalid_argument("scale mismatch");
        }

        if (ntt_form)
        {
            // Extract encryption parameters.
            auto &parms = context_.get_context_data(plain1.parms_id())->parms();
            auto &coeff_modulus = parms.coeff_modulus();
            size_t coeff_count = parms.poly_modulus_degree();
            size_t coeff_modulus_size = coeff_modulus.size();

            RNSIter plain1_iter(plain1.data(), coeff_count);
            ConstRNSIter plain2_iter(plain2.data(), coeff_count);

            // Subtract the RNS polynomials coefficient-wise
            sub_poly_coeffmod(plain1_iter, plain2_iter, coeff_modulus_size, coeff_modulus, plain1_iter);
        }
        else
        {
            // Extract encryption parameters.
            auto &parms = context_.first_context_data()->parms();
            auto &plain_modulus = parms.plain_modulus();

            // Resize plain1 to the larger of the input sizes; pad with zeros if size is extended
            size_t coeff_count_max = max(plain1.coeff_count(), plain2.coeff_count());
            plain1.resize(coeff_count_max);

            // Subtract the polynomials modulo plain_modulus
            sub_poly_coeffmod(plain1.data(), plain2.data(), plain2.coeff_count(), plain_modulus, plain1.data());
        }
    }

    void Evaluator::multiply_plain_inplace(Ciphertext &encrypted, const Plaintext &plain, MemoryPoolHandle pool)
    {
        // Verify parameters.
        if (!is_metadata_valid_for(encrypted, context_) || !is_buffer_valid(encrypted))
        {
            throw invalid_argument("encrypted is not valid for encryption parameters");
        }
        if (!is_metadata_valid_for(plain, context_) || !is_buffer_valid(plain))
        {
            throw invalid_argument("plain is not valid for encryption parameters");
        }
        if (encrypted.is_ntt_form() != plain.is_ntt_form())
        {
            throw invalid_argument("NTT form mismatch");
        }
        if (!pool)
        {
            throw invalid_argument("pool is uninitialized");
        }

        if (encrypted.is_ntt_form())
        {
            multiply_plain_ntt(encrypted, plain);
        }
        else
        {
            multiply_plain_normal(encrypted, plain, move(pool));
        }
#ifdef SEAL_THROW_ON_TRANSPARENT_CIPHERTEXT
        // Transparent ciphertext output is not allowed.
        if (encrypted.is_transparent())
        {
            throw logic_error("result ciphertext is transparent");
        }
#endif
    }

    void Evaluator::multiply_plain_normal(Ciphertext &encrypted, const Plaintext &plain, MemoryPoolHandle pool)
    {
        // Extract encryption parameters.
        auto &context_data = *context_.get_context_data(encrypted.parms_id());
        auto &parms = context_data.parms();
        auto &coeff_modulus = parms.coeff_modulus();
        size_t coeff_count = parms.poly_modulus_degree();
        size_t coeff_modulus_size = coeff_modulus.size();

        uint64_t plain_upper_half_threshold = context_data.plain_upper_half_threshold();
        auto plain_upper_half_increment = context_data.plain_upper_half_increment();
        auto ntt_tables = iter(context_data.small_ntt_tables());

        size_t encrypted_size = encrypted.size();
        size_t plain_coeff_count = plain.coeff_count();
        size_t plain_nonzero_coeff_count = plain.nonzero_coeff_count();

        // Size check
        if (!product_fits_in(encrypted_size, coeff_count, coeff_modulus_size))
        {
            throw logic_error("invalid parameters");
        }

        double new_scale = encrypted.scale() * plain.scale();
        if (!is_scale_within_bounds(new_scale, context_data))
        {
            throw invalid_argument("scale out of bounds");
        }

        /*
        Optimizations for constant / monomial multiplication can lead to the presence of a timing side-channel in
        use-cases where the plaintext data should also be kept private.
        */
        if (plain_nonzero_coeff_count == 1)
        {
            // Multiplying by a monomial?
            size_t mono_exponent = plain.significant_coeff_count() - 1;

            if (plain[mono_exponent] >= plain_upper_half_threshold)
            {
                if (!context_data.qualifiers().using_fast_plain_lift)
                {
                    // Allocate temporary space for a single RNS coefficient
                    SEAL_ALLOCATE_GET_COEFF_ITER(temp, coeff_modulus_size, pool);

                    // We need to adjust the monomial modulo each coeff_modulus prime separately when the coeff_modulus
                    // primes may be larger than the plain_modulus. We add plain_upper_half_increment (i.e., q-t) to
                    // the monomial to ensure it is smaller than coeff_modulus and then do an RNS multiplication. Note
                    // that in this case plain_upper_half_increment contains a multi-precision integer, so after the
                    // addition we decompose the multi-precision integer into RNS components, and then multiply.
                    add_uint(plain_upper_half_increment, coeff_modulus_size, plain[mono_exponent], temp);
                    context_data.rns_tool()->base_q()->decompose(temp, pool);
                    negacyclic_multiply_poly_mono_coeffmod(
                        encrypted, encrypted_size, temp, mono_exponent, coeff_modulus, encrypted, pool);
                }
                else
                {
                    // Every coeff_modulus prime is larger than plain_modulus, so there is no need to adjust the
                    // monomial. Instead, just do an RNS multiplication.
                    negacyclic_multiply_poly_mono_coeffmod(
                        encrypted, encrypted_size, plain[mono_exponent], mono_exponent, coeff_modulus, encrypted, pool);
                }
            }
            else
            {
                // The monomial represents a positive number, so no RNS multiplication is needed.
                negacyclic_multiply_poly_mono_coeffmod(
                    encrypted, encrypted_size, plain[mono_exponent], mono_exponent, coeff_modulus, encrypted, pool);
            }

            // Set the scale
            encrypted.scale() = new_scale;

            return;
        }

        // Generic case: any plaintext polynomial
        // Allocate temporary space for an entire RNS polynomial
        auto temp(allocate_zero_poly(coeff_count, coeff_modulus_size, pool));

        if (!context_data.qualifiers().using_fast_plain_lift)
        {
            StrideIter<uint64_t *> temp_iter(temp.get(), coeff_modulus_size);

            SEAL_ITERATE(iter(plain.data(), temp_iter), plain_coeff_count, [&](auto I) {
                auto plain_value = get<0>(I);
                if (plain_value >= plain_upper_half_threshold)
                {
                    add_uint(plain_upper_half_increment, coeff_modulus_size, plain_value, get<1>(I));
                }
                else
                {
                    *get<1>(I) = plain_value;
                }
            });

            context_data.rns_tool()->base_q()->decompose_array(temp_iter, coeff_count, pool);
        }
        else
        {
            // Note that in this case plain_upper_half_increment holds its value in RNS form modulo the coeff_modulus
            // primes.
            RNSIter temp_iter(temp.get(), coeff_count);
            SEAL_ITERATE(iter(temp_iter, plain_upper_half_increment), coeff_modulus_size, [&](auto I) {
                SEAL_ITERATE(iter(get<0>(I), plain.data()), plain_coeff_count, [&](auto J) {
                    get<0>(J) = get<1>(J) +
                                (get<1>(I) &
                                 static_cast<uint64_t>(-static_cast<int64_t>(get<1>(J) >= plain_upper_half_threshold)));
                });
            });
        }

        // Need to multiply each component in encrypted with temp; first step is to transform to NTT form
        RNSIter temp_iter(temp.get(), coeff_count);
        ntt_negacyclic_harvey(temp_iter, coeff_modulus_size, ntt_tables);

        SEAL_ITERATE(iter(encrypted), encrypted_size, [&](auto I) {
            SEAL_ITERATE(iter(I, temp_iter, coeff_modulus, ntt_tables), coeff_modulus_size, [&](auto J) {
                // Lazy reduction
                ntt_negacyclic_harvey_lazy(get<0>(J), get<3>(J));
                dyadic_product_coeffmod(get<0>(J), get<1>(J), coeff_count, get<2>(J), get<0>(J));
                inverse_ntt_negacyclic_harvey(get<0>(J), get<3>(J));
            });
        });

        // Set the scale
        encrypted.scale() = new_scale;
    }

    void Evaluator::multiply_plain_ntt(Ciphertext &encrypted_ntt, const Plaintext &plain_ntt)
    {
        // Verify parameters.
        if (!plain_ntt.is_ntt_form())
        {
            throw invalid_argument("plain_ntt is not in NTT form");
        }
        if (encrypted_ntt.parms_id() != plain_ntt.parms_id())
        {
            throw invalid_argument("encrypted_ntt and plain_ntt parameter mismatch");
        }

        // Extract encryption parameters.
        auto &context_data = *context_.get_context_data(encrypted_ntt.parms_id());
        auto &parms = context_data.parms();
        auto &coeff_modulus = parms.coeff_modulus();
        size_t coeff_count = parms.poly_modulus_degree();
        size_t coeff_modulus_size = coeff_modulus.size();
        size_t encrypted_ntt_size = encrypted_ntt.size();

        // Size check
        if (!product_fits_in(encrypted_ntt_size, coeff_count, coeff_modulus_size))
        {
            throw logic_error("invalid parameters");
        }

        double new_scale = encrypted_ntt.scale() * plain_ntt.scale();
        if (!is_scale_within_bounds(new_scale, context_data))
        {
            throw invalid_argument("scale out of bounds");
        }

        ConstRNSIter plain_ntt_iter(plain_ntt.data(), coeff_count);
        SEAL_ITERATE(iter(encrypted_ntt), encrypted_ntt_size, [&](auto I) {
            dyadic_product_coeffmod(I, plain_ntt_iter, coeff_modulus_size, coeff_modulus, I);
        });

        // Set the scale
        encrypted_ntt.scale() = new_scale;
    }

    void Evaluator::multiply_plain_inplace(Plaintext &plain1, const Plaintext &plain2)
    {
        // Verify parameters.
        if (!is_metadata_valid_for(plain1, context_) || !is_buffer_valid(plain1))
        {
            throw invalid_argument("plain1 is not valid for encryption parameters");
        }
        if (!is_metadata_valid_for(plain2, context_) || !is_buffer_valid(plain2))
        {
            throw invalid_argument("plain2 is not valid for encryption parameters");
        }
        if (!plain1.is_ntt_form())
        {
            throw invalid_argument("plain1 is not in NTT form");
        }
        if (!plain2.is_ntt_form())
        {
            throw invalid_argument("plain2 is not in NTT form");
        }
        if (plain1.parms_id() != plain2.parms_id())
        {
            throw invalid_argument("plain1 and plain2 parameter mismatch");
        }

        // Extract encryption parameters.
        auto &context_data = *context_.get_context_data(plain1.parms_id());
        auto &parms = context_data.parms();
        auto &coeff_modulus = parms.coeff_modulus();
        size_t coeff_count = parms.poly_modulus_degree();
        size_t coeff_modulus_size = coeff_modulus.size();

        double new_scale = plain1.scale() * plain2.scale();
        if (!is_scale_within_bounds(new_scale, context_data))
        {
            throw invalid_argument("scale out of bounds");
        }

        RNSIter plain1_iter(plain1.data(), coeff_count);
        ConstRNSIter plain2_iter(plain2.data(), coeff_count);

        // Multiply the polynomials coefficient-wise modulo coeff_modulus
        dyadic_product_coeffmod(plain1_iter, plain2_iter, coeff_modulus_size, coeff_modulus, plain1_iter);

        // Set the scale
        plain1.scale() = new_scale;
    }

    void Evaluator::transform_to_ntt_inplace(Plaintext &plain, parms_id_type parms_id, MemoryPoolHandle pool)
    {
        // Verify parameters.
        if (!is_valid_for(plain, context_))
        {
            throw invalid_argument("plain is not valid for encryption parameters");
        }

        auto context_data_ptr = context_.get_context_data(parms_id);
        if (!context_data_ptr)
        {
            throw invalid_argument("parms_id is not valid for the current context");
        }
        if (plain.is_ntt_form())
        {
            throw invalid_argument("plain is already in NTT form");
        }
        if (!pool)
        {
            throw invalid_argument("pool is uninitialized");
        }

        // Extract encryption parameters.
        auto &context_data = *context_data_ptr;
        auto &parms = context_data.parms();
        auto &coeff_modulus = parms.coeff_modulus();
        size_t coeff_count = parms.poly_modulus_degree();
        size_t coeff_modulus_size = coeff_modulus.size();
        size_t plain_coeff_count = plain.coeff_count();

        uint64_t plain_upper_half_threshold = context_data.plain_upper_half_threshold();
        auto plain_upper_half_increment = context_data.plain_upper_half_increment();

        auto ntt_tables = iter(context_data.small_ntt_tables());

        // Size check
        if (!product_fits_in(coeff_count, coeff_modulus_size))
        {
            throw logic_error("invalid parameters");
        }

        // Resize to fit the entire NTT transformed (ciphertext size) polynomial
        // Note that the new coefficients are automatically set to 0
        plain.resize(coeff_count * coeff_modulus_size);
        RNSIter plain_iter(plain.data(), coeff_count);

        if (!context_data.qualifiers().using_fast_plain_lift)
        {
            // Allocate temporary space for an entire RNS polynomial
            // Slight semantic misuse of RNSIter here, but this works well
            SEAL_ALLOCATE_ZERO_GET_RNS_ITER(temp, coeff_modulus_size, coeff_count, pool);

            SEAL_ITERATE(iter(plain.data(), temp), plain_coeff_count, [&](auto I) {
                auto plain_value = get<0>(I);
                if (plain_value >= plain_upper_half_threshold)
                {
                    add_uint(plain_upper_half_increment, coeff_modulus_size, plain_value, get<1>(I));
                }
                else
                {
                    *get<1>(I) = plain_value;
                }
            });

            context_data.rns_tool()->base_q()->decompose_array(temp, coeff_count, pool);

            // Copy data back to plain
            set_poly(temp, coeff_count, coeff_modulus_size, plain.data());
        }
        else
        {
            // Note that in this case plain_upper_half_increment holds its value in RNS form modulo the coeff_modulus
            // primes.

            // Create a "reversed" helper iterator that iterates in the reverse order both plain RNS components and
            // the plain_upper_half_increment values.
            auto helper_iter = reverse_iter(plain_iter, plain_upper_half_increment);
            advance(helper_iter, -safe_cast<ptrdiff_t>(coeff_modulus_size - 1));

            SEAL_ITERATE(helper_iter, coeff_modulus_size, [&](auto I) {
                SEAL_ITERATE(iter(*plain_iter, get<0>(I)), plain_coeff_count, [&](auto J) {
                    get<1>(J) = get<0>(J) +
                                (get<1>(I) &
                                 static_cast<uint64_t>(-static_cast<int64_t>(get<0>(J) >= plain_upper_half_threshold)));
                });
            });
        }

        // Transform to NTT domain
        ntt_negacyclic_harvey(plain_iter, coeff_modulus_size, ntt_tables);

        plain.parms_id() = parms_id;
    }

    void Evaluator::transform_to_ntt_inplace(Ciphertext &encrypted)
    {
        // Verify parameters.
        if (!is_metadata_valid_for(encrypted, context_) || !is_buffer_valid(encrypted))
        {
            throw invalid_argument("encrypted is not valid for encryption parameters");
        }

        auto context_data_ptr = context_.get_context_data(encrypted.parms_id());
        if (!context_data_ptr)
        {
            throw invalid_argument("encrypted is not valid for encryption parameters");
        }
        if (encrypted.is_ntt_form())
        {
            throw invalid_argument("encrypted is already in NTT form");
        }

        // Extract encryption parameters.
        auto &context_data = *context_data_ptr;
        auto &parms = context_data.parms();
        auto &coeff_modulus = parms.coeff_modulus();
        size_t coeff_count = parms.poly_modulus_degree();
        size_t coeff_modulus_size = coeff_modulus.size();
        size_t encrypted_size = encrypted.size();

        auto ntt_tables = iter(context_data.small_ntt_tables());

        // Size check
        if (!product_fits_in(coeff_count, coeff_modulus_size))
        {
            throw logic_error("invalid parameters");
        }

        // Transform each polynomial to NTT domain
        ntt_negacyclic_harvey(encrypted, encrypted_size, ntt_tables);

        // Finally change the is_ntt_transformed flag
        encrypted.is_ntt_form() = true;
#ifdef SEAL_THROW_ON_TRANSPARENT_CIPHERTEXT
        // Transparent ciphertext output is not allowed.
        if (encrypted.is_transparent())
        {
            throw logic_error("result ciphertext is transparent");
        }
#endif
    }

    void Evaluator::transform_from_ntt_inplace(Ciphertext &encrypted_ntt)
    {
        // Verify parameters.
        if (!is_metadata_valid_for(encrypted_ntt, context_) || !is_buffer_valid(encrypted_ntt))
        {
            throw invalid_argument("encrypted is not valid for encryption parameters");
        }

        auto context_data_ptr = context_.get_context_data(encrypted_ntt.parms_id());
        if (!context_data_ptr)
        {
            throw invalid_argument("encrypted_ntt is not valid for encryption parameters");
        }
        if (!encrypted_ntt.is_ntt_form())
        {
            throw invalid_argument("encrypted_ntt is not in NTT form");
        }

        // Extract encryption parameters.
        auto &context_data = *context_data_ptr;
        auto &parms = context_data.parms();
        size_t coeff_count = parms.poly_modulus_degree();
        size_t coeff_modulus_size = parms.coeff_modulus().size();
        size_t encrypted_ntt_size = encrypted_ntt.size();

        auto ntt_tables = iter(context_data.small_ntt_tables());

        // Size check
        if (!product_fits_in(coeff_count, coeff_modulus_size))
        {
            throw logic_error("invalid parameters");
        }

        // Transform each polynomial from NTT domain
        inverse_ntt_negacyclic_harvey(encrypted_ntt, encrypted_ntt_size, ntt_tables);

        // Finally change the is_ntt_transformed flag
        encrypted_ntt.is_ntt_form() = false;
#ifdef SEAL_THROW_ON_TRANSPARENT_CIPHERTEXT
        // Transparent ciphertext output is not allowed.
        if (encrypted_ntt.is_transparent())
        {
            throw logic_error("result ciphertext is transparent");
        }
#endif
    }

    void Evaluator::apply_galois_inplace(
        Ciphertext &encrypted, uint32_t galois_elt, const GaloisKeys &galois_keys, MemoryPoolHandle pool)
    {
        // Verify parameters.
        if (!is_metadata_valid_for(encrypted, context_) || !is_buffer_valid(encrypted))
        {
            throw invalid_argument("encrypted is not valid for encryption parameters");
        }

        // Don't validate all of galois_keys but just check the parms_id.
        if (galois_keys.parms_id() != context_.key_parms_id())
        {
            throw invalid_argument("galois_keys is not valid for encryption parameters");
        }

        auto &context_data = *context_.get_context_data(encrypted.parms_id());
        auto &parms = context_data.parms();
        auto &coeff_modulus = parms.coeff_modulus();
        size_t coeff_count = parms.poly_modulus_degree();
        size_t coeff_modulus_size = coeff_modulus.size();
        size_t encrypted_size = encrypted.size();
        // Use key_context_data where permutation tables exist since previous runs.
        auto galois_tool = context_.key_context_data()->galois_tool();

        // Size check
        if (!product_fits_in(coeff_count, coeff_modulus_size))
        {
            throw logic_error("invalid parameters");
        }

        // Check if Galois key is generated or not.
        if (!galois_keys.has_key(galois_elt))
        {
            throw invalid_argument("Galois key not present");
        }

        uint64_t m = mul_safe(static_cast<uint64_t>(coeff_count), uint64_t(2));

        // Verify parameters
        if (!(galois_elt & 1) || unsigned_geq(galois_elt, m))
        {
            throw invalid_argument("Galois element is not valid");
        }
        if (encrypted_size > 2)
        {
            throw invalid_argument("encrypted size must be 2");
        }

        SEAL_ALLOCATE_GET_RNS_ITER(temp, coeff_count, coeff_modulus_size, pool);

        // DO NOT CHANGE EXECUTION ORDER OF FOLLOWING SECTION
        // BEGIN: Apply Galois for each ciphertext
        // Execution order is sensitive, since apply_galois is not inplace!
        if (parms.scheme() == scheme_type::BFV)
        {
            // !!! DO NOT CHANGE EXECUTION ORDER!!!

            // First transform encrypted.data(0)
            auto encrypted_iter = iter(encrypted);
            galois_tool->apply_galois(encrypted_iter[0], coeff_modulus_size, galois_elt, coeff_modulus, temp);

            // Copy result to encrypted.data(0)
            set_poly(temp, coeff_count, coeff_modulus_size, encrypted.data(0));

            // Next transform encrypted.data(1)
            galois_tool->apply_galois(encrypted_iter[1], coeff_modulus_size, galois_elt, coeff_modulus, temp);
        }
        else if (parms.scheme() == scheme_type::CKKS)
        {
            // !!! DO NOT CHANGE EXECUTION ORDER!!!

            // First transform encrypted.data(0)
            auto encrypted_iter = iter(encrypted);
            galois_tool->apply_galois_ntt(encrypted_iter[0], coeff_modulus_size, galois_elt, temp);

            // Copy result to encrypted.data(0)
            set_poly(temp, coeff_count, coeff_modulus_size, encrypted.data(0));

            // Next transform encrypted.data(1)
            galois_tool->apply_galois_ntt(encrypted_iter[1], coeff_modulus_size, galois_elt, temp);
        }
        else
        {
            throw logic_error("scheme not implemented");
        }

        // Wipe encrypted.data(1)
        set_zero_poly(coeff_count, coeff_modulus_size, encrypted.data(1));

        // END: Apply Galois for each ciphertext
        // REORDERING IS SAFE NOW

        // Calculate (temp * galois_key[0], temp * galois_key[1]) + (ct[0], 0)
        switch_key_inplace(
            encrypted, temp, static_cast<const KSwitchKeys &>(galois_keys), GaloisKeys::get_index(galois_elt), pool);
#ifdef SEAL_THROW_ON_TRANSPARENT_CIPHERTEXT
        // Transparent ciphertext output is not allowed.
        if (encrypted.is_transparent())
        {
            throw logic_error("result ciphertext is transparent");
        }
#endif
    }

    void Evaluator::rotate_internal(
        Ciphertext &encrypted, int steps, const GaloisKeys &galois_keys, MemoryPoolHandle pool)
    {
        auto context_data_ptr = context_.get_context_data(encrypted.parms_id());
        if (!context_data_ptr)
        {
            throw invalid_argument("encrypted is not valid for encryption parameters");
        }
        if (!context_data_ptr->qualifiers().using_batching)
        {
            throw logic_error("encryption parameters do not support batching");
        }
        if (galois_keys.parms_id() != context_.key_parms_id())
        {
            throw invalid_argument("galois_keys is not valid for encryption parameters");
        }

        // Is there anything to do?
        if (steps == 0)
        {
            return;
        }

        size_t coeff_count = context_data_ptr->parms().poly_modulus_degree();
        auto galois_tool = context_data_ptr->galois_tool();

        // Check if Galois key is generated or not.
        if (galois_keys.has_key(galois_tool->get_elt_from_step(steps)))
        {
            // Perform rotation and key switching
            apply_galois_inplace(encrypted, galois_tool->get_elt_from_step(steps), galois_keys, move(pool));
        }
        else
        {
            // Convert the steps to NAF: guarantees using smallest HW
            vector<int> naf_steps = naf(steps);

            // If naf_steps contains only one element, then this is a power-of-two
            // rotation and we would have expected not to get to this part of the
            // if-statement.
            if (naf_steps.size() == 1)
            {
                throw invalid_argument("Galois key not present");
            }

            SEAL_ITERATE(naf_steps.cbegin(), naf_steps.size(), [&](auto step) {
                // We might have a NAF-term of size coeff_count / 2; this corresponds
                // to no rotation so we skip it. Otherwise call rotate_internal.
                if (safe_cast<size_t>(abs(step)) != (coeff_count >> 1))
                {
                    // Apply rotation for this step
                    this->rotate_internal(encrypted, step, galois_keys, pool);
                }
            });
        }
    }

    void Evaluator::switch_key_inplace(
        Ciphertext &encrypted, ConstRNSIter target_iter, const KSwitchKeys &kswitch_keys, size_t kswitch_keys_index,
        MemoryPoolHandle pool)
    {
        auto parms_id = encrypted.parms_id();
        auto &context_data = *context_.get_context_data(parms_id);
        auto &parms = context_data.parms();
        auto &key_context_data = *context_.key_context_data();
        auto &key_parms = key_context_data.parms();
        auto scheme = parms.scheme();

        // Verify parameters.
        if (!is_metadata_valid_for(encrypted, context_) || !is_buffer_valid(encrypted))
        {
            throw invalid_argument("encrypted is not valid for encryption parameters");
        }
        if (!target_iter)
        {
            throw invalid_argument("target_iter");
        }
        if (!context_.using_keyswitching())
        {
            throw logic_error("keyswitching is not supported by the context");
        }

        // Don't validate all of kswitch_keys but just check the parms_id.
        if (kswitch_keys.parms_id() != context_.key_parms_id())
        {
            throw invalid_argument("parameter mismatch");
        }

        if (kswitch_keys_index >= kswitch_keys.data().size())
        {
            throw out_of_range("kswitch_keys_index");
        }
        if (!pool)
        {
            throw invalid_argument("pool is uninitialized");
        }
        if (scheme == scheme_type::BFV && encrypted.is_ntt_form())
        {
            throw invalid_argument("BFV encrypted cannot be in NTT form");
        }
        if (scheme == scheme_type::CKKS && !encrypted.is_ntt_form())
        {
            throw invalid_argument("CKKS encrypted must be in NTT form");
        }

        // Extract encryption parameters.
        size_t coeff_count = parms.poly_modulus_degree();
        size_t decomp_modulus_size = parms.coeff_modulus().size();
        auto &key_modulus = key_parms.coeff_modulus();
        size_t key_modulus_size = key_modulus.size();
        size_t rns_modulus_size = decomp_modulus_size + 1;
        auto key_ntt_tables = iter(key_context_data.small_ntt_tables());
        auto modswitch_factors = key_context_data.rns_tool()->inv_q_last_mod_q();

        // Size check
        if (!product_fits_in(coeff_count, rns_modulus_size, size_t(2)))
        {
            throw logic_error("invalid parameters");
        }

        // Prepare input
        auto &key_vector = kswitch_keys.data()[kswitch_keys_index];
        size_t key_component_count = key_vector[0].data().size();

        // Check only the used component in KSwitchKeys.
        for (auto &each_key : key_vector)
        {
            if (!is_metadata_valid_for(each_key, context_) || !is_buffer_valid(each_key))
            {
                throw invalid_argument("kswitch_keys is not valid for encryption parameters");
            }
        }

        // Create a copy of target_iter
        SEAL_ALLOCATE_GET_RNS_ITER(t_target, coeff_count, decomp_modulus_size, pool);
        set_uint(target_iter, decomp_modulus_size * coeff_count, t_target);

        // In CKKS t_target is in NTT form; switch back to normal form
        if (scheme == scheme_type::CKKS)
        {
            inverse_ntt_negacyclic_harvey(t_target, decomp_modulus_size, key_ntt_tables);
        }

        // Temporary result
        auto t_poly_prod(allocate_zero_poly_array(key_component_count, coeff_count, rns_modulus_size, pool));

        SEAL_ITERATE(iter(size_t(0)), rns_modulus_size, [&](auto I) {
            size_t key_index = (I == decomp_modulus_size ? key_modulus_size - 1 : I);

            // Product of two numbers is up to 60 + 60 = 120 bits, so we can sum up to 256 of them without reduction.
            size_t lazy_reduction_summand_bound = size_t(SEAL_MULTIPLY_ACCUMULATE_USER_MOD_MAX);
            size_t lazy_reduction_counter = lazy_reduction_summand_bound;

            // Allocate memory for a lazy accumulator (128-bit coefficients)
            auto t_poly_lazy(allocate_zero_poly_array(key_component_count, coeff_count, 2, pool));

            // Semantic misuse of PolyIter; this is really pointing to the data for a single RNS factor
            PolyIter accumulator_iter(t_poly_lazy.get(), 2, coeff_count);

            // Multiply with keys and perform lazy reduction on product's coefficients
            SEAL_ITERATE(iter(size_t(0)), decomp_modulus_size, [&](auto J) {
                SEAL_ALLOCATE_GET_COEFF_ITER(t_ntt, coeff_count, pool);
                ConstCoeffIter t_operand;

                // RNS-NTT form exists in input
                if ((scheme == scheme_type::CKKS) && (I == J))
                {
                    t_operand = target_iter[J];
                }
                // Perform RNS-NTT conversion
                else
                {
                    // No need to perform RNS conversion (modular reduction)
                    if (key_modulus[J] <= key_modulus[key_index])
                    {
                        set_uint(t_target[J], coeff_count, t_ntt);
                    }
                    // Perform RNS conversion (modular reduction)
                    else
                    {
                        modulo_poly_coeffs(t_target[J], coeff_count, key_modulus[key_index], t_ntt);
                    }
                    // NTT conversion lazy outputs in [0, 4q)
                    ntt_negacyclic_harvey_lazy(t_ntt, key_ntt_tables[key_index]);
                    t_operand = t_ntt;
                }

                // Multiply with keys and modular accumulate products in a lazy fashion
                SEAL_ITERATE(iter(key_vector[J].data(), accumulator_iter), key_component_count, [&](auto K) {
                    if (!lazy_reduction_counter)
                    {
                        SEAL_ITERATE(iter(t_operand, get<0>(K)[key_index], get<1>(K)), coeff_count, [&](auto L) {
                            unsigned long long qword[2]{ 0, 0 };
                            multiply_uint64(get<0>(L), get<1>(L), qword);

                            // Accumulate product of t_operand and t_key_acc to t_poly_lazy and reduce
                            add_uint128(qword, get<2>(L).ptr(), qword);
                            get<2>(L)[0] = barrett_reduce_128(qword, key_modulus[key_index]);
                            get<2>(L)[1] = 0;
                        });
                    }
                    else
                    {
                        // Same as above but no reduction
                        SEAL_ITERATE(iter(t_operand, get<0>(K)[key_index], get<1>(K)), coeff_count, [&](auto L) {
                            unsigned long long qword[2]{ 0, 0 };
                            multiply_uint64(get<0>(L), get<1>(L), qword);
                            add_uint128(qword, get<2>(L).ptr(), qword);
                            get<2>(L)[0] = qword[0];
                            get<2>(L)[1] = qword[1];
                        });
                    }
                });

                if (!--lazy_reduction_counter)
                {
                    lazy_reduction_counter = lazy_reduction_summand_bound;
                }
            });

            // PolyIter pointing to the destination t_poly_prod, shifted to the appropriate modulus
            PolyIter t_poly_prod_iter(t_poly_prod.get() + (I * coeff_count), coeff_count, rns_modulus_size);

            // Final modular reduction
            SEAL_ITERATE(iter(accumulator_iter, t_poly_prod_iter), key_component_count, [&](auto K) {
                if (lazy_reduction_counter == lazy_reduction_summand_bound)
                {
                    SEAL_ITERATE(iter(get<0>(K), *get<1>(K)), coeff_count, [&](auto L) {
                        get<1>(L) = static_cast<uint64_t>(*get<0>(L));
                    });
                }
                else
                {
                    // Same as above except need to still do reduction
                    SEAL_ITERATE(iter(get<0>(K), *get<1>(K)), coeff_count, [&](auto L) {
                        get<1>(L) = barrett_reduce_128(get<0>(L).ptr(), key_modulus[key_index]);
                    });
                }
            });
        });
        // Accumulated products are now stored in t_poly_prod

        // Perform modulus switching with scaling
        PolyIter t_poly_prod_iter(t_poly_prod.get(), coeff_count, rns_modulus_size);
        SEAL_ITERATE(iter(encrypted, t_poly_prod_iter), key_component_count, [&](auto I) {
            // Lazy reduction; this needs to be then reduced mod qi
            CoeffIter t_last(get<1>(I)[decomp_modulus_size]);
            inverse_ntt_negacyclic_harvey_lazy(t_last, key_ntt_tables[key_modulus_size - 1]);

            // Add (p-1)/2 to change from flooring to rounding.
<<<<<<< HEAD
            uint64_t qk = key_modulus[key_modulus_size - 1].value();
            uint64_t qk_half = qk >> 1;
            SEAL_ITERATE(t_last, coeff_count, [&](auto J) {
=======
            const uint64_t qk = key_modulus[key_modulus_size - 1].value();
            const uint64_t qk_half = qk >> 1;
            SEAL_ITERATE(t_last, coeff_count, [&](auto &J) {
>>>>>>> b31e15fd
                J = barrett_reduce_64(J + qk_half, key_modulus[key_modulus_size - 1]);
            });

            SEAL_ITERATE(iter(I, key_modulus, key_ntt_tables, modswitch_factors), decomp_modulus_size, [&](auto J) {
                SEAL_ALLOCATE_GET_COEFF_ITER(t_ntt, coeff_count, pool);

                // (ct mod 4qk) mod qi
                uint64_t qi = get<1>(J).value();
                if (qk > qi)
                {
                    // This cannot be spared. NTT only tolerates input that is less than 4*modulus (i.e. qk <=4*qi).
                    modulo_poly_coeffs(t_last, coeff_count, get<1>(J), t_ntt);
                }
                else
                {
                    set_uint(t_last, coeff_count, t_ntt);
                }

                // Lazy substraction, results in [0, 2*qi), since fix is in [0, qi].
<<<<<<< HEAD
                uint64_t fix = qi - barrett_reduce_64(qk_half, get<1>(J));
                SEAL_ITERATE(t_ntt, coeff_count, [fix](auto K) { K += fix; });
=======
                const uint64_t fix = qi - barrett_reduce_64(qk_half, get<1>(J));
                SEAL_ITERATE(t_ntt, coeff_count, [fix](auto &K) { K += fix; });
>>>>>>> b31e15fd

                uint64_t qi_lazy = qi << 1; // some multiples of qi
                if (scheme == scheme_type::CKKS)
                {
                    // This ntt_negacyclic_harvey_lazy results in [0, 4*qi).
                    ntt_negacyclic_harvey_lazy(t_ntt, get<2>(J));
#if SEAL_USER_MOD_BIT_COUNT_MAX > 60
                    // Reduce from [0, 4qi) to [0, 2qi)
                    SEAL_ITERATE(t_ntt, coeff_count, [&](auto &K) {
                        K -= (qi_lazy & static_cast<uint64_t>(-static_cast<int64_t>(K >= qi_lazy)));
                    });
#else
                    // Since SEAL uses at most 60bit moduli, 8*qi < 2^63.
                    qi_lazy = qi << 2;
#endif
                }
                else if (scheme == scheme_type::BFV)
                {
                    inverse_ntt_negacyclic_harvey_lazy(get<0, 1>(J), get<2>(J));
                }

                // ((ct mod qi) - (ct mod qk)) mod qi
                SEAL_ITERATE(iter(get<0, 1>(J), t_ntt), coeff_count, [&](auto K) { get<0>(K) += qi_lazy - get<1>(K); });

                // qk^(-1) * ((ct mod qi) - (ct mod qk)) mod qi
                multiply_poly_scalar_coeffmod(get<0, 1>(J), coeff_count, get<3>(J), get<1>(J), get<0, 1>(J));
                add_poly_coeffmod(get<0, 1>(J), get<0, 0>(J), coeff_count, get<1>(J), get<0, 0>(J));
            });
        });
    }
} // namespace seal<|MERGE_RESOLUTION|>--- conflicted
+++ resolved
@@ -2370,15 +2370,9 @@
             inverse_ntt_negacyclic_harvey_lazy(t_last, key_ntt_tables[key_modulus_size - 1]);
 
             // Add (p-1)/2 to change from flooring to rounding.
-<<<<<<< HEAD
             uint64_t qk = key_modulus[key_modulus_size - 1].value();
             uint64_t qk_half = qk >> 1;
-            SEAL_ITERATE(t_last, coeff_count, [&](auto J) {
-=======
-            const uint64_t qk = key_modulus[key_modulus_size - 1].value();
-            const uint64_t qk_half = qk >> 1;
             SEAL_ITERATE(t_last, coeff_count, [&](auto &J) {
->>>>>>> b31e15fd
                 J = barrett_reduce_64(J + qk_half, key_modulus[key_modulus_size - 1]);
             });
 
@@ -2398,13 +2392,8 @@
                 }
 
                 // Lazy substraction, results in [0, 2*qi), since fix is in [0, qi].
-<<<<<<< HEAD
                 uint64_t fix = qi - barrett_reduce_64(qk_half, get<1>(J));
-                SEAL_ITERATE(t_ntt, coeff_count, [fix](auto K) { K += fix; });
-=======
-                const uint64_t fix = qi - barrett_reduce_64(qk_half, get<1>(J));
                 SEAL_ITERATE(t_ntt, coeff_count, [fix](auto &K) { K += fix; });
->>>>>>> b31e15fd
 
                 uint64_t qi_lazy = qi << 1; // some multiples of qi
                 if (scheme == scheme_type::CKKS)
