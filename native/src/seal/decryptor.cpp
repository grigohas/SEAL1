--- conflicted
+++ resolved
@@ -85,9 +85,6 @@
             throw invalid_argument("encrypted is not valid for encryption parameters");
         }
 
-<<<<<<< HEAD
-        auto &context_data = *context_.first_context_data();
-=======
         // Additionally check that ciphertext doesn't have trivial size
         if (encrypted.size() < SEAL_CIPHERTEXT_SIZE_MIN)
         {
@@ -95,7 +92,6 @@
         }
 
         auto &context_data = *context_->first_context_data();
->>>>>>> 1cd15bd3
         auto &parms = context_data.parms();
 
         switch (parms.scheme())
@@ -313,9 +309,6 @@
             throw invalid_argument("encrypted is not valid for encryption parameters");
         }
 
-<<<<<<< HEAD
-        if (context_.key_context_data()->parms().scheme() != scheme_type::BFV)
-=======
         // Additionally check that ciphertext doesn't have trivial size
         if (encrypted.size() < SEAL_CIPHERTEXT_SIZE_MIN)
         {
@@ -323,7 +316,6 @@
         }
 
         if (context_->key_context_data()->parms().scheme() != scheme_type::BFV)
->>>>>>> 1cd15bd3
         {
             throw logic_error("unsupported scheme");
         }
